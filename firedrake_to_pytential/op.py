"""Used to raise *UserWarning*s"""
from warnings import warn
import pyopencl as cl
import numpy as np

from firedrake import SpatialCoordinate, Function, \
    VectorFunctionSpace
from firedrake.petsc import PETSc
from firedrake.functionspaceimpl import WithGeometry
from finat.fiat_elements import DiscontinuousLagrange, Lagrange

from pytential import bind
from pytential.target import PointsTarget

from firedrake_to_pytential import FiredrakeMeshmodeConverter
import firedrake_to_pytential.analogs as analogs

conv_construct = PETSc.Log.Stage("Conver Constr")
pyt_computation = PETSc.Log.Stage("Pyt Comput")


class SourceConnection:
    """
        firedrake->meshmode

        Note that you should NOT set :arg:`with_refinement` to be
        *True* unless the source has co-dimension 1
    """
    def __init__(self, converter, bdy_id=None, with_refinement=None):
        self._converter = converter
        self._bdy_id = bdy_id
        self._with_refinement = with_refinement
        self._queue = None

    def get_qbx(self):
        """
            Return a :class:`QBXLayerPotentialSource` to bind
            to an operator
        """
        qbx = self._converter.get_qbx(bdy_id=self._bdy_id,
                                      with_refinement=self._with_refinement)
        return qbx

    def __call__(self, queue, function):
        """
            Convert this function to a discretization on the given device
        """
        discr = self._converter.convert(queue, function,
                                        bdy_id=self._bdy_id,
                                        with_refinement=self._with_refinement)
        return cl.array.to_device(queue, discr)


class TargetConnection:
    """
        meshmode->firedrake
    """
    def __init__(self, function_space):
        self._function_space = function_space
        self._converter = None
        self._target_indices = None
        self._target = None

    def set_converter(self, converter):
        """
            Set a :class:`FiredrakeMeshmodeConverter`
        """
        self._converter = converter

    def get_function_space(self):
        """
            Return this object's function space
        """
        return self._function_space

    def get_target(self):
        """
            Return a target to bind to an operator
        """
        return self._target

    def set_boundary_as_target(self, boundary_id, method):
        """
            :arg boundary_id: An iterable of subdomain ids as could be
                              accepted as the :arg:`subdomain` in
                              a :class:`DirichletBC` from :mod:`firedrake`.
            :arg method: A method for determining boundary nodes as
                         in :class:`DirichletBC', either 'geometric'
                         or 'topological'
        """
        mesh = self._function_space.mesh()

        # if just passed an int, convert to an iterable of ints
        # so that just one case to deal with
        if isinstance(boundary_id, int):
            boundary_id = [boundary_id]
        target_markers = set(boundary_id)

        # Check that boundary ids are valid
        if not target_markers <= set(mesh.exterior_facets.unique_markers):
            warn("The following boundary ids are not exterior facet ids: %s" %
                 (target_markers - set(mesh.exterior_facets.unique_markers)))

        if not target_markers & set(mesh.exterior_facets.unique_markers):
            raise ValueError("No boundary ids are exterior facet ids")

        self._target_indices = set()
        for marker in target_markers:
            self._target_indices |= set(
                self._function_space.boundary_nodes(marker, method))
        self._target_indices = np.array(list(self._target_indices), dtype=np.int32)

        # Get coordinates of nodes
        coords = SpatialCoordinate(mesh)
        function_space_dim = VectorFunctionSpace(
            mesh,
            self._function_space.ufl_element().family(),
            degree=self._function_space.ufl_element().degree())

        coords = Function(function_space_dim).interpolate(coords)
        coords = np.real(coords.dat.data)

        target_pts = coords[self._target_indices]
        # change from [nnodes][ambient_dim] to [ambient_dim][nnodes]
        target_pts = np.transpose(target_pts).copy()
        self._target = PointsTarget(target_pts)

    def set_function_space_as_target(self, with_refinement=False):
        """
            PRECONDITION: Have set a converter for the function space
                          used, else raises ValueError

            Sets whole function space as target in converted meshmode
            form

            :arg with_refinement: If *True*, uses refined qbx. Note
                                  that this will not work unles the
                                  target has co-dimension 1.
        """
        if self._converter is None:
            raise ValueError("No converter set")

        if isinstance(self._function_space.finat_element, Lagrange):
            warn("Careful! :mod:`meshmode` uses all DG elements."
                 " You are trying to convert DG -> CG"
                 " (pytential->fd) [DANGEROUS--ONLY DO IF YOU KNOW RESULT"
                 " WILL BE CONTINUOUS]")


        # Set unrefined qbx as target_qbx
        target_qbx = self._converter.get_qbx(None, with_refinement=with_refinement)
        self._target = target_qbx.density_discr

    def __call__(self, queue, result, result_function):
        """
            Converts the result of a pytential operator bound to this
            target (or really any correctly-sized array)
            to a firedrake function on this object's
            :meth:`get_function_space`

            PRECONDITION: Have set a converter to use for this conversion
                          if target is set as the whole function space
            PRECONDITION: target must be set
        """
        if self._target is None:
            raise ValueError("No target set")

        if isinstance(self._target, PointsTarget):
            if len(result.shape) > 1:
                for i in range(result.shape[0]):
                    result_function.dat.data[self._target_indices, i] = result[i]
            else:
                result_function.dat.data[self._target_indices] = result
        else:
            if self._converter is None:
                raise ValueError("No converter set")

            fd_result = self._converter.convert(queue, result,
                                                firedrake_to_meshmode=False)
            result_function.dat.data[:] = fd_result[:]

        return result_function


class OpConnection:
    """
        operator evaluation and binding
    """

    def __init__(self, source_connection, target_connection, op):
        """
            A source connection, target connection, and operator
        """
        self._source_connection = source_connection
        self._target_connection = target_connection

        qbx = self._source_connection.get_qbx()
        target = self._target_connection.get_target()

        self._bound_op = bind((qbx, target), op)

    def __call__(self, queue, result_function=None, **kwargs):
        """
            Evaluates the operator for the given function.
            Any dof that is not a target point is set to 0.

            :arg queue: a :mod:`pyopencl` queue to use (usually
                made from the cl_ctx passed to this object
                during construction)
            :arg result_function: A function on the function space
                with non-target dofs already set to 0. If not passed in,
                one is constructed. This function will be modified
                and returned.
            :arg out_function_space: TODO
            :arg **kwargs: Arguments to pass to op. All :mod:`firedrake`
                :class:`Functions` are converted to pytential
        """
        new_kwargs = {}
        for key in kwargs:
            if isinstance(kwargs[key], Function):
                # Convert function to array with pytential ordering
                new_kwargs[key] = self._source_connection(queue, kwargs[key])
            else:
                new_kwargs[key] = kwargs[key]

        # Perform operation and take result off queue
        result = self._bound_op(queue, **new_kwargs)

        # handle multi-dimensional vs 1-dimensional results differently
        if isinstance(result, np.ndarray):
            result = np.array([arr.get(queue=queue) for arr in result])
        else:
            result = result.get(queue=queue)

        if result_function is None:
            result_function = Function(self._target_connection.get_function_space())

        self._target_connection(queue, result, result_function)
        return result_function


class ConverterManager:
    """
        This class acts as a manager to generically construct converters
        for :mod:`firedrake` :class:`Function`s and spaces
    """
    def __init__(self, cl_ctx, **kwargs):
        # TODO: Explain more clearly
        """
        :kwargs: These are for the :class:`FiredrakeMeshmodeConverter`,
                 used in the construction of a :mod:`pytential`
                 :class:`QBXLayerPotentialSource`

        """
        self._converters = []
        self._fspace_analogs = []
        self._mesh_analogs = []
        self._finat_element_analogs = []
        self._cell_analogs = []

        self._cl_ctx = cl_ctx
        self._kwargs = kwargs

<<<<<<< HEAD
    def get_converter(self, function_or_space, bdy_id=None):
        conv_construct.push()
=======
    def get_converter(self, function_or_space, bdy_id=None, only_near_bdy=None):
        """
            Returns a :class:`FiredrakeMeshmodeConverter`
            which can convert the given function/space
            and boundary id. For arg details, see

            :function:`FiredrakeMeshmodeConverter.can_convert`.

            :arg only_near_bdy: If *True* and :arg:`bdy_id` is not *None*,
                                        then gets any converter that can convert
                                        functions onto the given boundary id.
                                        Otherwise, only return converters
                                        which can convert functions onto
                                        the whole mesh.
        """
>>>>>>> 075c8c53
        space = function_or_space
        if isinstance(space, Function):
            space = function_or_space.function_space()

        # {{{ Not necessary, just to emphasize default
        if only_near_bdy is None:
            only_near_bdy = False
        # }}}

        # See if already have a converter
        for conv in self._converters:
            if conv.can_convert(space, bdy_id):
<<<<<<< HEAD
                conv_construct.pop()
=======
                # If don't want to convert near bdy, prevent that
                if not only_near_bdy and not conv.converting_entire_mesh():
                    continue

>>>>>>> 075c8c53
                return conv

        def check_for_analog(analog_list, obj, near_bdy=None):
            """
                Careful! Not all the is_analog functions
                take *near_bdy* as an arg!
            """
            for pos_analog in analog_list:
                if near_bdy is None:
                    if pos_analog.is_analog(obj):
                        return pos_analog
                else:
                    if pos_analog.is_analog(obj, near_bdy=near_bdy):
                        return pos_analog
            return None

        near_bdy = None  # None if don't want to convert only to near bdy
        if only_near_bdy and bdy_id is not None:
            near_bdy = bdy_id

        # See if have a fspace analog already
        fspace_analog = check_for_analog(self._fspace_analogs, space,
                                         near_bdy=near_bdy)

        # If not, construct one
        if fspace_analog is None:
            # Determine elements
            el_type = None
            if isinstance(space.finat_element, DiscontinuousLagrange):
                el_type = analogs.DGFunctionSpaceAnalog
            elif isinstance(space.finat_element, Lagrange):
                el_type = analogs.CGFunctionSpaceAnalog
            else:
                raise ValueError("Only CG and DG Function spaces are supported!"
                                 " (You are using %s)" % space.finat_element)

            # Check for mesh analog and construct if necessary
            mesh_analog = check_for_analog(self._mesh_analogs, space.mesh(),
                                           near_bdy=near_bdy)
            if mesh_analog is None:
                mesh_analog = analogs.MeshAnalog(space.mesh(), near_bdy=near_bdy)
                self._mesh_analogs.append(mesh_analog)

            # Check for cell analog and construct if necessary
            cell_analog = check_for_analog(self._cell_analogs,
                                           space.finat_element.cell)
            if cell_analog is None:
                cell_analog = analogs.SimplexCellAnalog(space.finat_element.cell)
                self._cell_analogs.append(cell_analog)

            # Check for finat element analog and construct if necessary
            finat_element_analog = check_for_analog(self._finat_element_analogs,
                                                    space.finat_element)
            if finat_element_analog is None:
                finat_element_analog = analogs.FinatElementAnalog(
                    space.finat_element,
                    cell_analog=cell_analog)
                self._finat_element_analogs.append(finat_element_analog)

            # Construct fspace analog
            fspace_analog = el_type(function_space=space,
                                    cell_analog=cell_analog,
                                    finat_element_analog=finat_element_analog,
                                    mesh_analog=mesh_analog,
                                    near_bdy=near_bdy)

            self._fspace_analogs.append(fspace_analog)

        kwargs = dict(self._kwargs)
        conv = FiredrakeMeshmodeConverter(self._cl_ctx,
                                          fspace_analog,
                                          **kwargs)
        self._converters.append(conv)

        conv_construct.pop()

        return conv


<<<<<<< HEAD
class OpConnection:
    """
        The idea is to make an easier interface for defining
        operations quickly.
        Rather than have the user manage all of the convergence,
        simply evaluate an operation on a firedrake mesh or
        boundary points
    """

    # TODO : Make these args or kwargs or something
    def __init__(self, function_converter, op, from_fspace,
                 out_fspace,
                 targets=None, source_bdy_id=None):
        # TODO : Explain that targets as *None* is allowable in docs
        """
            :arg targets:
             - an *int*, the target will be the
               boundary ids at :arg:`targets`.
             - If an iterable of *int* types, then
               the target will be any boundary which
               has one of the given ids

             WARNING: Currently, only exterior facet ids are
                      supported

             WARNING: In either case, the pytential
                      op is just passed a collection of points
                      for evaluation. In particular, any attempt
                      at normal derivative evaluation along
                      the target mesh will fail.

            For other args, see :class:`FiredrakeMeshmodeConnection`
        """
        # {{{ Handle targets
        out_mesh = out_fspace.mesh()

        self.target_indices = None
        if targets is not None:
            # if just passed an int, convert to an iterable of ints
            # so that just one case to deal with
            if isinstance(targets, int):
                targets = [targets]
            target_markers = set(targets)

            # Check that boundary ids are valid
            if not target_markers <= set(out_mesh.exterior_facets.unique_markers):
                warn("The following boundary ids are not exterior facet ids: %s" %
                     (target_markers - set(out_mesh.exterior_facets.unique_markers)))

            if not target_markers & set(out_mesh.exterior_facets.unique_markers):
                raise ValueError("No boundary ids are exterior facet ids")

            self.target_indices = set()
            for marker in target_markers:
                self.target_indices |= set(
                    out_fspace.boundary_nodes(marker, 'geometric'))
            self.target_indices = np.array(list(self.target_indices), dtype=np.int32)

            # Get coordinates of nodes
            xx = SpatialCoordinate(out_mesh)
            function_space_dim = VectorFunctionSpace(
                out_mesh,
                out_fspace.ufl_element().family(),
                degree=out_fspace.ufl_element().degree())

            coords = Function(function_space_dim).interpolate(xx)
            coords = np.real(coords.dat.data)

            target_pts = coords[self.target_indices]
            # change from [nnodes][ambient_dim] to [ambient_dim][nnodes]
            target_pts = np.transpose(target_pts).copy()
            self.target = PointsTarget(target_pts)
        else:
            target_qbx = function_converter.get_qbx(out_fspace)
            self.target = target_qbx.density_discr

        # }}}

        self._bound_op = None

        self._out_fspace = out_fspace
        self._bdy_id = source_bdy_id
        self.function_converter = function_converter

        self.set_op(op, from_fspace)

    def set_op(self, op, function_or_space):
        qbx = self.function_converter.get_qbx(function_or_space, self._bdy_id)
        self.bound_op = bind((qbx, self.target), op)

    def __call__(self, queue, result_function=None, **kwargs):
        """
            Evaluates the operator for the given function.
            Any dof that is not a target point is set to 0.

            :arg queue: a :mod:`pyopencl` queue to use (usually
                made from the cl_ctx passed to this object
                during construction)
            :arg result_function: A function on the function space
                with non-target dofs already set to 0. If not passed in,
                one is constructed. This function will be modified
                and returned.
            :arg out_function_space: TODO
            :arg **kwargs: Arguments to pass to op. All :mod:`firedrake`
                :class:`Functions` are converted to pytential
        """
        new_kwargs = {}
        for key in kwargs:
            if isinstance(kwargs[key], Function):
                # Convert function to array with pytential ordering
                pyt_fntn = self.function_converter.convert(
                    queue, kwargs[key], bdy_id=self._bdy_id, put_on_array=True)

                new_kwargs[key] = pyt_fntn
            else:
                new_kwargs[key] = kwargs[key]

        # Perform operation and take result off queue
        pyt_computation.push()
        result = self.bound_op(queue, **new_kwargs)
        pyt_computation.pop()
        if isinstance(result, np.ndarray):
            result = np.array([arr.get(queue=queue) for arr in result])
        else:
            result = result.get(queue=queue)

        # Create firedrake function
        if result_function is None:
            result_function = Function(self._out_fspace)
            result_function.dat.data[:] = 0.0

        if self.target_indices is not None:
            if len(result.shape) > 1:
                for i in range(result.shape[0]):
                    result_function.dat.data[self.target_indices, i] = result[i]
            else:
                result_function.dat.data[self.target_indices] = result
        else:
            assert result_function is not None
            converter = self.function_converter.get_converter(result_function)
            result_function.dat.data[:] = converter.convert(
                queue, result, firedrake_to_meshmode=False)[:]

        return result_function


def fd_bind(converter, op, source=None, target=None):
=======
def fd_bind(converter_manager, op, source=None, target=None,
            source_only_near_bdy=False,
            with_refinement=False):
>>>>>>> 075c8c53
    """
        :arg converter_manager: A :class:`ConverterManager`
        :arg op: The operation
        :arg sources: either
            - A FunctionSpace, which will be the source
            - A pair (FunctionSpace, bdy_id) which will be the source
              (where bdy_id is the boundary which will be the source,
               *None* for the whole mesh)

        :arg targets: either
            - A FunctionSpace, which will be the target
            - A pair (FunctionSpace, bdy_id) which will be the target
              (where bdy_id is the boundary which will be the target,
               *None* for the whole mesh)

        :arg source_only_near_bdy: If *True*, allow conversion of
                                   source function space only
                                   near the give source bdy id, if
                                   one is given.

        :arg with_refinement: If *True*, use refined qbx for source, this
                              is highly recommended
    """

    # Source and target will now be (fspace, bdy_id or *None*)
    if isinstance(source, WithGeometry):
        source = (source, None)
    if isinstance(target, WithGeometry):
        target = (target, None)

    source_converter = \
        converter_manager.get_converter(source[0], bdy_id=source[1],
                                        only_near_bdy=source_only_near_bdy)

    source_connection = SourceConnection(source_converter,
                                         bdy_id=source[1],
                                         with_refinement=with_refinement)

    target_connection = TargetConnection(target[0])
    if target[1] is None:
        target_converter = \
            converter_manager.get_converter(target[0], bdy_id=target[1])
        target_connection.set_converter(target_converter)
        target_connection.set_function_space_as_target()
    else:
        target_connection.set_boundary_as_target(target[1], 'geometric')

    return OpConnection(source_connection, target_connection, op)<|MERGE_RESOLUTION|>--- conflicted
+++ resolved
@@ -261,10 +261,6 @@
         self._cl_ctx = cl_ctx
         self._kwargs = kwargs
 
-<<<<<<< HEAD
-    def get_converter(self, function_or_space, bdy_id=None):
-        conv_construct.push()
-=======
     def get_converter(self, function_or_space, bdy_id=None, only_near_bdy=None):
         """
             Returns a :class:`FiredrakeMeshmodeConverter`
@@ -280,7 +276,6 @@
                                         which can convert functions onto
                                         the whole mesh.
         """
->>>>>>> 075c8c53
         space = function_or_space
         if isinstance(space, Function):
             space = function_or_space.function_space()
@@ -293,14 +288,10 @@
         # See if already have a converter
         for conv in self._converters:
             if conv.can_convert(space, bdy_id):
-<<<<<<< HEAD
-                conv_construct.pop()
-=======
                 # If don't want to convert near bdy, prevent that
                 if not only_near_bdy and not conv.converting_entire_mesh():
                     continue
 
->>>>>>> 075c8c53
                 return conv
 
         def check_for_analog(analog_list, obj, near_bdy=None):
@@ -380,159 +371,9 @@
         return conv
 
 
-<<<<<<< HEAD
-class OpConnection:
-    """
-        The idea is to make an easier interface for defining
-        operations quickly.
-        Rather than have the user manage all of the convergence,
-        simply evaluate an operation on a firedrake mesh or
-        boundary points
-    """
-
-    # TODO : Make these args or kwargs or something
-    def __init__(self, function_converter, op, from_fspace,
-                 out_fspace,
-                 targets=None, source_bdy_id=None):
-        # TODO : Explain that targets as *None* is allowable in docs
-        """
-            :arg targets:
-             - an *int*, the target will be the
-               boundary ids at :arg:`targets`.
-             - If an iterable of *int* types, then
-               the target will be any boundary which
-               has one of the given ids
-
-             WARNING: Currently, only exterior facet ids are
-                      supported
-
-             WARNING: In either case, the pytential
-                      op is just passed a collection of points
-                      for evaluation. In particular, any attempt
-                      at normal derivative evaluation along
-                      the target mesh will fail.
-
-            For other args, see :class:`FiredrakeMeshmodeConnection`
-        """
-        # {{{ Handle targets
-        out_mesh = out_fspace.mesh()
-
-        self.target_indices = None
-        if targets is not None:
-            # if just passed an int, convert to an iterable of ints
-            # so that just one case to deal with
-            if isinstance(targets, int):
-                targets = [targets]
-            target_markers = set(targets)
-
-            # Check that boundary ids are valid
-            if not target_markers <= set(out_mesh.exterior_facets.unique_markers):
-                warn("The following boundary ids are not exterior facet ids: %s" %
-                     (target_markers - set(out_mesh.exterior_facets.unique_markers)))
-
-            if not target_markers & set(out_mesh.exterior_facets.unique_markers):
-                raise ValueError("No boundary ids are exterior facet ids")
-
-            self.target_indices = set()
-            for marker in target_markers:
-                self.target_indices |= set(
-                    out_fspace.boundary_nodes(marker, 'geometric'))
-            self.target_indices = np.array(list(self.target_indices), dtype=np.int32)
-
-            # Get coordinates of nodes
-            xx = SpatialCoordinate(out_mesh)
-            function_space_dim = VectorFunctionSpace(
-                out_mesh,
-                out_fspace.ufl_element().family(),
-                degree=out_fspace.ufl_element().degree())
-
-            coords = Function(function_space_dim).interpolate(xx)
-            coords = np.real(coords.dat.data)
-
-            target_pts = coords[self.target_indices]
-            # change from [nnodes][ambient_dim] to [ambient_dim][nnodes]
-            target_pts = np.transpose(target_pts).copy()
-            self.target = PointsTarget(target_pts)
-        else:
-            target_qbx = function_converter.get_qbx(out_fspace)
-            self.target = target_qbx.density_discr
-
-        # }}}
-
-        self._bound_op = None
-
-        self._out_fspace = out_fspace
-        self._bdy_id = source_bdy_id
-        self.function_converter = function_converter
-
-        self.set_op(op, from_fspace)
-
-    def set_op(self, op, function_or_space):
-        qbx = self.function_converter.get_qbx(function_or_space, self._bdy_id)
-        self.bound_op = bind((qbx, self.target), op)
-
-    def __call__(self, queue, result_function=None, **kwargs):
-        """
-            Evaluates the operator for the given function.
-            Any dof that is not a target point is set to 0.
-
-            :arg queue: a :mod:`pyopencl` queue to use (usually
-                made from the cl_ctx passed to this object
-                during construction)
-            :arg result_function: A function on the function space
-                with non-target dofs already set to 0. If not passed in,
-                one is constructed. This function will be modified
-                and returned.
-            :arg out_function_space: TODO
-            :arg **kwargs: Arguments to pass to op. All :mod:`firedrake`
-                :class:`Functions` are converted to pytential
-        """
-        new_kwargs = {}
-        for key in kwargs:
-            if isinstance(kwargs[key], Function):
-                # Convert function to array with pytential ordering
-                pyt_fntn = self.function_converter.convert(
-                    queue, kwargs[key], bdy_id=self._bdy_id, put_on_array=True)
-
-                new_kwargs[key] = pyt_fntn
-            else:
-                new_kwargs[key] = kwargs[key]
-
-        # Perform operation and take result off queue
-        pyt_computation.push()
-        result = self.bound_op(queue, **new_kwargs)
-        pyt_computation.pop()
-        if isinstance(result, np.ndarray):
-            result = np.array([arr.get(queue=queue) for arr in result])
-        else:
-            result = result.get(queue=queue)
-
-        # Create firedrake function
-        if result_function is None:
-            result_function = Function(self._out_fspace)
-            result_function.dat.data[:] = 0.0
-
-        if self.target_indices is not None:
-            if len(result.shape) > 1:
-                for i in range(result.shape[0]):
-                    result_function.dat.data[self.target_indices, i] = result[i]
-            else:
-                result_function.dat.data[self.target_indices] = result
-        else:
-            assert result_function is not None
-            converter = self.function_converter.get_converter(result_function)
-            result_function.dat.data[:] = converter.convert(
-                queue, result, firedrake_to_meshmode=False)[:]
-
-        return result_function
-
-
-def fd_bind(converter, op, source=None, target=None):
-=======
 def fd_bind(converter_manager, op, source=None, target=None,
             source_only_near_bdy=False,
             with_refinement=False):
->>>>>>> 075c8c53
     """
         :arg converter_manager: A :class:`ConverterManager`
         :arg op: The operation
