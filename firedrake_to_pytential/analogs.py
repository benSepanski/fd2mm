--- conflicted
+++ resolved
@@ -11,15 +11,6 @@
 from firedrake.functionspaceimpl import WithGeometry
 from modepy import tools
 
-<<<<<<< HEAD
-from firedrake_to_pytential import thresh
-from firedrake.petsc import PETSc
-
-reordering = PETSc.Log.Stage("Reordering")
-resizing = PETSc.Log.Stage("Resizing")
-flipping = PETSc.Log.Stage("Flipping")
-=======
->>>>>>> 075c8c53
 
 def _get_affine_mapping(reference_vects, vects):
     r"""
