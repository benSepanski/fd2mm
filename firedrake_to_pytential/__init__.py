"""Used to raise *UserWarning*s"""
from warnings import warn
import pyopencl as cl
import firedrake as fd
from firedrake.petsc import PETSc
import numpy as np

from meshmode.discretization import Discretization
from meshmode.discretization.poly_element import \
        InterpolatoryQuadratureSimplexGroupFactory

from pytential.qbx import QBXLayerPotentialSource

<<<<<<< HEAD
comp_nodes = PETSc.Log.Stage("comp nodes")


thresh = 1e-8
=======
figcnt = [0, 0]
>>>>>>> 075c8c53


class FiredrakeMeshmodeConverter:
    """
        Conversion :mod:`firedrake` to :mod:`meshmode`

        :arg cl_ctx: An opencl context
        :arg fspace_analog: A :mod:`firedrake_to_pytential.analogs`
                            :class:`FunctionSpaceAnalog`
        :arg bdy_id: If *None*, conversion of functions from
                     firedrake to meshmode is as normal. If a boundary
                     marker is given, however, it converts the function
                     to a meshmode discretization on the given boundary.
                     For the whole boundary, use :mod:`meshmode.mesh`'s
                     :class:`BTAG_ALL`.
    """
    # TODO: Explain kwargs better
    # TODO: Stop using BTAG_ALL, or make synonymous with 'everywhere'
    def __init__(self, cl_ctx, fspace_analog, **kwargs):
        degree = fspace_analog.degree

        # Save this for use in preparing conversion to boundaries
        self._factory = InterpolatoryQuadratureSimplexGroupFactory(degree)

        self._pre_density_discr = Discretization(cl_ctx,
                                                 fspace_analog.meshmode_mesh(),
                                                 self._factory)

        # This is the base qbx source for the whole mesh
        self._domain_qbx = QBXLayerPotentialSource(self._pre_density_discr, **kwargs)

        # Maps a boundary id to a face restriction connection.
        self._bdy_id_to_restriction_connection = {}

        # Maps a boundary id to a refinement connection (already
        # composed with restriction to boundary if boundary id is not *None*)
        self._bdy_id_to_refined_connection = {}

        # Maps a boundary id to the qbx
        self._bdy_id_to_qbx = {}

        # Maps a boundary id to a refined qbx
        self._bdy_id_to_refined_qbx = {}

        # Store fspace analog
        self._fspace_analog = fspace_analog

        # TODO: Delete this eventually, just keeping for the project
        """
        from meshmode.mesh.visualization import draw_2d_mesh
        import matplotlib.pyplot as plt
        plt.xlim(-3, 3)
        plt.ylim(-3, 3)
        draw_2d_mesh(self._pre_density_discr.mesh,
                     draw_vertex_numbers=False,
                     draw_element_numbers=False,
                     )

        fname = '/home/bensepan/dev/firedrake_to_pytential/examples/HelmholtzSommerfeldProblem/'
        fname += '%s%s.png' % (figcnt[0], figcnt[1])
        if figcnt[1]:
            figcnt[1] = 0
            figcnt[0] += 1
        else:
            figcnt[1] = 1
        plt.savefig(fname, bbox_inches='tight', pad_inches=0)
        plt.clf()
        """

        self._kwargs = kwargs

    def _prepare_connections(self, bdy_id, with_refinement=False):
        # {{{ Prepare a qbx and restriction connection before any refinement
        if bdy_id not in self._bdy_id_to_qbx:

            # Case 1: bdy_id is *None*, so using the whole mesh
            if bdy_id is None:
                restriction_connection = None

                if self._fspace_analog.near_bdy() is None:
                    qbx = self._domain_qbx
                else:
                    # if fspace is only converted near some boundaries, we can't
                    # do the whole mesh
                    qbx = None

            else:
                from meshmode.discretization.connection import \
                    make_face_restriction

                # Right now we only do exterior boundaries, let's make sure
                # we have exterior faces!
                if self._fspace_analog.exterior_facets.facet_cell.size == 0:
                    if self._fspace_analog.topological_dimension() < \
                            self._fspace_analog.geometric_dimension():
                        warn(" If your mesh is a manifold "
                             " (e.g. a 2-surface in 3-space) "
                             " it probably doesn't have exterior facets at all."
                             " Are you sure you're wanting to convert firedrake "
                             " functions to a boundary? If you're sure, then "
                             " what you're trying to do is currently unsupported.")
                    raise ValueError("No exterior facets listed in"
                                     " <mesh>.exterior_facets.facet_cell."
                                     " In particular, NO BOUNDARY"
                                     " INFORMATION was tagged, so you can't "
                                     " convert onto a boundary.")

                restriction_connection = \
                    make_face_restriction(self._domain_qbx.density_discr,
                                          self._factory, bdy_id)

                qbx = QBXLayerPotentialSource(restriction_connection.to_discr,
                                              **self._kwargs)

            # store in appropriate dicts
            self._bdy_id_to_qbx[bdy_id] = qbx
            self._bdy_id_to_restriction_connection[bdy_id] = restriction_connection

        # }}}

        # {{{ Now prepare a refinement connection, if one does not already exist
        #     and has been requested
        if with_refinement and bdy_id not in self._bdy_id_to_refined_connection:
            # quit if trying to refine whole mesh but only have it near a boundary
            if self._bdy_id_to_qbx[bdy_id] is None:
                self._bdy_id_to_refined_connection[bdy_id] = None
                return

            # Otherwise, refine!
            refined_qbx, refinement_connection = \
                self._bdy_id_to_qbx[bdy_id].with_refinement()

            # Chain together connections if also have a restriction connection
            if bdy_id is not None:
                from meshmode.discretization.connection import \
                    ChainedDiscretizationConnection

                restriction_connection = \
                    self._bdy_id_to_restriction_connection[bdy_id]
                refinement_connection = ChainedDiscretizationConnection([
                    restriction_connection,
                    refinement_connection])

            self._bdy_id_to_refined_qbx[bdy_id] = refined_qbx
            self._bdy_id_to_refined_connection[bdy_id] = refinement_connection
        # }}}

    def flatten_refinement_chain(self, queue, bdy_id):
        """
            Flattens the chain restriction->refinement into a single
            connection for the given boundary id :arg:`bdy_id`
        """
        self._prepare_connections(bdy_id, with_refinement=True)
        if bdy_id is None:
            # Nothing to do because no face restriction
            return

        from meshmode.discretization.connection import flatten_chained_connection

        # Flatten chain and store in dict
        refinement_connection = self._bdy_id_to_refined_connection[bdy_id]
        refined_connection = flatten_chained_connection(queue, refinement_connection)
        self._bdy_id_to_refined_connection[bdy_id] = refined_connection

    def get_qbx(self, bdy_id=None, with_refinement=False):
        """
            Returns a :class:`QBXLayerPotentialSource` for the given
            :arg:`bdy_id`, refined if :arg:`with_refinement` is *True*
        """
        self._prepare_connections(bdy_id, with_refinement=with_refinement)

        if with_refinement:
            return self._bdy_id_to_refined_qbx[bdy_id]
        return self._bdy_id_to_qbx[bdy_id]

    def get_connection(self, bdy_id=None, with_refinement=None):
        """
            Returns a connection (as in :mod:`meshmode.discretization.connection`)
            from the function space analog of this converter (:attr:`_fspace_analog`)
            to a discretization on the given :arg:`bdy_id`, refined if
            :arg:`with_refinement` is *True*
        """
        self._prepare_connections(bdy_id, with_refinement=with_refinement)

        if with_refinement:
            return self._bdy_id_to_refined_connection[bdy_id]
        else:
            if bdy_id is None:
                return None
            return self._bdy_id_to_restriction_connection[bdy_id]

    def can_convert(self, function_space, bdy_id=None):
        """
            :arg function_space: A :mod:`firedrake` FunctionSpace of Function
            :arg bdy_id: A boundary marker for the mesh :arg:`function_or_space`
                         lives on, or *None* if converting onto the whole
                         mesh.

            Returns *True* if and only if this object can convert functions
            on the given function space to a pytential mesh on the
            either the whole mesh, or the given :arg:`bdy_id`
        """
        return self._fspace_analog.is_analog(function_space, near_bdy=bdy_id)

    def convert(self, queue, weights, firedrake_to_meshmode=True,
                bdy_id=None, with_refinement=None):
        """
            Returns converted weights as an *np.array*

            Firedrake->meshmode conversion, converts to source mesh
            meshmode->Firedrake requires domain mesh == source mesh

            :arg queue: The pyopencl queue
                        NOTE: May pass *None* unless source is an interpolation
                              onto the boundary of the domain mesh
                        NOTE: Must be created from same cl_ctx this object
                              created with
            :arg weights:
                - An *np.array* with the weights representing the function or
                  discretization
                - a Firedrake :class:`Function`
        """
        if queue is None and bdy_id is not None:
            raise ValueError("""Cannot pass *None* for :arg:`queue` if the
                              source mesh is not the whole domain""")
        if not firedrake_to_meshmode and bdy_id is not None:
            raise ValueError("""Cannot convert from meshmode boundary to
                             firedrake""")

        # {{{ Convert data to np.array if necessary
        data = weights
        if isinstance(weights, fd.Function):
            assert firedrake_to_meshmode
            if not self._fspace_analog.is_analog(weights.function_space(),
                                                 near_bdy=bdy_id):
                raise ValueError("Function not on valid function space and bdy id"
                                 " for this class's FunctionSpaceAnalog")
            data = weights.dat.data
        if isinstance(weights, cl.array.Array):
            assert not firedrake_to_meshmode
            if queue is None:
                raise ValueError("Must supply queue for meshmode to firedrake"
                                 " conversion")
            data = weights.get(queue=queue)
        elif not isinstance(data, np.ndarray):
            raise ValueError("weights type not one of"
                             " Firedrake.Function, np.array, cl.array]")
        # }}}

        # Get the array with the re-ordering applied
        data = self._fspace_analog.reorder_nodes(
            data, firedrake_to_meshmode=firedrake_to_meshmode)

        # {{{ if interpolation onto the source / refinement is required,
        #     do so

        connection = self.get_connection(bdy_id, with_refinement)

        if connection is not None:
            # if a vector function space, data is a np.array of arrays
            if len(data.shape) > 1:
                data_array = []
                for arr in data:
                    new_arr = connection(queue, cl.array.to_device(queue, arr))
                    data_array.append(new_arr.get(queue=queue))
                data = np.array(data_array)
            # Else is just an array
            else:
                data = cl.array.to_device(queue, data)
                data = connection(queue, data).with_queue(queue)
                data = data.get(queue=queue)
        # }}}

        return data

    def converting_entire_mesh(self):
        """
            Returns *True* iff converting the entire mesh, i.e.
            not only converting near some portion of the boundary
        """
        self._prepare_connections(None, with_refinement=False)
        return self._bdy_id_to_qbx[None] is not None<|MERGE_RESOLUTION|>--- conflicted
+++ resolved
@@ -10,15 +10,6 @@
         InterpolatoryQuadratureSimplexGroupFactory
 
 from pytential.qbx import QBXLayerPotentialSource
-
-<<<<<<< HEAD
-comp_nodes = PETSc.Log.Stage("comp nodes")
-
-
-thresh = 1e-8
-=======
-figcnt = [0, 0]
->>>>>>> 075c8c53
 
 
 class FiredrakeMeshmodeConverter:
