--- conflicted
+++ resolved
@@ -1,21 +1,12 @@
 from warnings import warn
 import pyopencl as cl
 import firedrake as fd
-<<<<<<< HEAD
 from firedrake.petsc import PETSc
-from firedrake.functionspaceimpl import WithGeometry
-=======
 import numpy as np
->>>>>>> 6dbf07e8
 
 from meshmode.discretization import Discretization
 from meshmode.discretization.poly_element import \
         InterpolatoryQuadratureSimplexGroupFactory
-<<<<<<< HEAD
-from modepy import tools
-from numba import jit, float32, float64, complex64, complex128
-=======
->>>>>>> 6dbf07e8
 
 from pytential.qbx import QBXLayerPotentialSource
 
@@ -25,605 +16,6 @@
 thresh = 1e-8
 
 
-<<<<<<< HEAD
-def _get_affine_mapping(v, w):
-    """
-    Returns (A, b),
-    a matrix A and vector b which maps the *i*th vector in :arg:`v`
-    to the *i*th vector in :arg:`w` by
-    Avi + b -> wi
-
-    :arg v: An np.array of *n* vectors of dimension *d*
-    :arg w: An np.array of *n* vectors of dimension *d*
-
-        NOTE : Both should be (d, nvectors)
-    """
-    assert v.shape[0] == w.shape[0]
-
-    if v.shape[0] == 1:
-        A = np.eye(v.shape[0])
-        b = w[0] - v[0]
-    else:
-        v_span_vects = v[:, 1:] - v[:, 0, np.newaxis]
-        w_span_vects = w[:, 1:] - w[:, 0, np.newaxis]
-
-        A = np.linalg.solve(v_span_vects, w_span_vects)
-        b = np.matmul(A, -v[:, 0]) + w[:, 0]
-    return A, b
-
-
-class Analog:
-    """
-        Analogs are containers which hold the information
-        needed to convert between :mod:`firedrake` and
-        :mod:`meshmode`.
-    """
-    def __init__(self, analog):
-        # What this object is an analog of, i.e. the
-        # analog of analog is original object
-        self._analog = analog
-
-    def analog(self):
-        """
-            Return what this is an analog of, i.e. the
-            analog of this analog
-        """
-        return self._analog
-
-    def is_analog(self, obj):
-        return self._analog == obj
-
-    def __hash__(self):
-        return hash((type(self), self.analog()))
-
-    def __eq__(self, other):
-        return (type(self) == type(other) and self.analog() == other.analog())
-
-    def __ne__(self, other):
-        return not self.__eq__(self, other)
-
-    def __getattr__(self, attr):
-        return self.analog().__getattribute__(attr)
-
-
-class SimplexCellAnalog(Analog):
-    """
-        cell analog, for simplices only
-    """
-    def __init__(self, cell):
-
-        super(SimplexCellAnalog, self).__init__(cell)
-
-        reference_vertices = np.array(cell.vertices)
-
-        dim = reference_vertices.shape[0] - 1
-        # Stored as (nunit_vertices, dim)
-        self._unit_vertices = tools.unit_vertices(dim)
-
-        # Maps firedrake reference nodes to :mod:`meshmode`
-        # unit nodes
-        self._A, self._b = _get_affine_mapping(reference_vertices.T,
-                                               self._unit_vertices.T)
-
-    def make_points(self, dim, entity_id, order):
-        """
-            as called by a cell in firedrake, but converted
-            to :mod:`modepy` unit nodes
-        """
-        points = self.analog().make_points(dim, entity_id, order)
-        if not points:
-            return points
-        points = np.array(points)
-        # Points is (nvertices, dim) so have to transpose
-        return (np.matmul(self._A, points.T) + self._b).T
-
-
-class FinatElementAnalog(Analog):
-    def __init__(self, finat_element, cell_analog):
-
-        self._unit_nodes = None
-        self._barycentric_unit_nodes = None
-        self._flip_matrix = None
-        self._cell_analog = cell_analog
-        super(FinatElementAnalog, self).__init__(finat_element)
-
-    def unit_nodes(self):
-        """
-            gets unit nodes as (dim, nunit_nodes)
-        """
-        if self._unit_nodes is None:
-            node_nr_to_coords = {}
-
-            # {{{ Get unit nodes (in :mod:`meshmode` coordinates)
-            for dim, element_nrs in six.iteritems(
-                    self.entity_support_dofs()):
-                for element_nr, node_list in six.iteritems(element_nrs):
-                    pts_on_element = self._cell_analog.make_points(
-                        dim, element_nr, self.degree)
-                    i = 0
-                    for node_nr in node_list:
-                        if node_nr not in node_nr_to_coords:
-                            node_nr_to_coords[node_nr] = pts_on_element[i]
-                            i += 1
-            # }}}
-
-            # Convert unit_nodes to array, then change to (dim, nunit_nodes)
-            # from (nunit_nodes, dim)
-            unit_nodes = np.array([node_nr_to_coords[i] for i in
-                                   range(len(node_nr_to_coords))])
-            self._unit_nodes = unit_nodes.T.copy()
-
-        return self._unit_nodes
-
-    def barycentric_unit_nodes(self):
-        """
-            Gets unit nodes in barycentric coordinates
-            as (dim, nunit_nodes)
-        """
-        if self._barycentric_unit_nodes is None:
-            # unit vertices is (nunit_vertices, dim), change to
-            # (dim, nunit_vertices)
-            unit_vertices = self._cell_analog._unit_vertices.T.copy()
-            r"""
-                If the vertices of the unit simplex are
-
-                ..math::
-
-                v_0,\dots, v_n
-
-                we want to write some vector x as
-
-                ..math::
-
-                \sum b_i v_i, \qquad \sum b_i = 1
-
-                In particular, we have
-
-                ..math::
-
-                b_0 = 1 - \sum b_i
-                \implies
-                x - b_0 = \sum b_i(v_i - v_0)
-
-            """
-            # A <- [v_1 - v_0, v_2 - v_0, \dots, v_d - v_0]
-            A = unit_vertices[:, 1:] - unit_vertices[:, 0, np.newaxis]
-            # A <- A^{-1}
-            A = np.linalg.inv(A)
-
-            # [node_1 - v_0, node_2 - v_0, \dots, node_n - v_0]
-            shifted_unit_nodes = self.unit_nodes() - unit_vertices[:, 0, np.newaxis]
-
-            # b_1,\dots, b_n are computed for each unit node
-            # shape (dim, unit_nodes)
-            bary_nodes = np.matmul(A, shifted_unit_nodes)
-
-            dim, nunit_nodes = self.unit_nodes().shape
-            self._barycentric_unit_nodes = np.ones((dim + 1, nunit_nodes))
-
-            # compute b_0 for each unit node
-            self._barycentric_unit_nodes[0] -= np.einsum("ij->j", bary_nodes)
-            self._barycentric_unit_nodes[1:] = bary_nodes
-
-        return self._barycentric_unit_nodes
-
-    def flip_matrix(self):
-        if self._flip_matrix is None:
-            # This is very similar to :mod:`meshmode` in processing.py
-            # the function :function:`from_simplex_element_group`, but
-            # we needed to use firedrake nodes
-
-            from modepy.tools import barycentric_to_unit, unit_to_barycentric
-
-            # Generate a resampling matrix that corresponds to the
-            # first two barycentric coordinates being swapped.
-
-            bary_unit_nodes = unit_to_barycentric(self.unit_nodes())
-
-            flipped_bary_unit_nodes = bary_unit_nodes.copy()
-            flipped_bary_unit_nodes[0, :] = bary_unit_nodes[1, :]
-            flipped_bary_unit_nodes[1, :] = bary_unit_nodes[0, :]
-            flipped_unit_nodes = barycentric_to_unit(flipped_bary_unit_nodes)
-
-            from modepy import resampling_matrix, simplex_best_available_basis
-            dim = self.cell.get_dimension()
-
-            flip_matrix = resampling_matrix(
-                simplex_best_available_basis(dim, self.degree),
-                flipped_unit_nodes, self.unit_nodes())
-
-            flip_matrix[np.abs(flip_matrix) < 1e-15] = 0
-
-            # Flipping twice should be the identity
-            assert la.norm(
-                np.dot(flip_matrix, flip_matrix)
-                - np.eye(len(flip_matrix))) < thresh
-
-            self._flip_matrix = flip_matrix
-
-        return self._flip_matrix
-
-
-class MeshAnalog(Analog):
-    """
-        This takes a :mod:`firedrake` :class:`MeshGeometry`
-        and converts its data into :mod:`meshmode` format.
-
-        .. attribute::  _tdim
-
-            topological dimension.
-
-        .. attribute::  _gdim
-
-            geometric dimension
-
-        .. attribute::  _vertices
-
-            vertex coordinates (analog to mesh.coordinates.dat.data)
-
-        .. attribute::  _vertex_indices
-
-            vertex indices (analog to
-                mesh.coordinates.function-space().cell_node_list)
-
-        .. attribute::  _orient
-
-            An array, the *i*th element is > 0 if the *ith* element
-            is positively oriented, < 0 if negatively oriented
-
-        .. attribute:: _facial_adjacency_groups
-
-            describes facial adjacency
-
-        .. attribute::  _mesh
-
-            The :mod:`firedrake` :class:`mesh` this object is an analog to.
-            Must have simplex elements.
-    """
-
-    def __init__(self, mesh, normals=None, no_normals_warn=True):
-        """
-            :arg mesh: A :mod:`firedrake` :class:`MeshGeometry`.
-                We require that :arg:`mesh` have co-dimesnion
-                of 0 or 1.
-                Moreover, if :arg:`mesh` is a 2-surface embedded in 3-space,
-                we _require_ that :function:`init_cell_orientations`
-                has been called already.
-
-            :arg normals: _Only_ used if :arg:`mesh` is a 1-surface
-                embedded in 2-space. In this case,
-                - If *None* then
-                  all elements are assumed to be positively oriented.
-                - Else, should be a list/array whose *i*th entry
-                  is the normal for the *i*th element (*i*th
-                  in :arg:`mesh`*.coordinate.function_space()*'s
-                  :attribute:`cell_node_list`)
-
-            :arg no_normals_warn: If *True*, raises a warning
-                if :arg:`mesh` is a 1-surface embedded in 2-space
-                and :arg:`normals` is *None*.
-        """
-        super(MeshAnalog, self).__init__(mesh)
-
-        # {{{ Make sure input data is valid
-
-        # Ensure is not a topological mesh
-        assert mesh.topological != mesh
-
-        self._tdim = mesh.topological_dimension()
-        self._gdim = mesh.geometric_dimension()
-
-        # Ensure has simplex-type elements
-        if not mesh.ufl_cell().is_simplex():
-            raise ValueError("mesh must have simplex type elements, "
-                             "%s is not a simplex" % (mesh.ufl_cell()))
-
-        # Ensure dimensions are in appropriate ranges
-        supported_dims = [1, 2, 3]
-        for dim, name in zip([self._tdim, self._gdim], ["topological", "geometric"]):
-            if dim not in supported_dims:
-                raise ValueError("%s dimension is %s. %s dimension must be one of"
-                                 "range %s" % (name, dim, name, supported_dims))
-
-        # Raise warning if co-dimension is not 0 or 1
-        co_dimension = self._gdim - self._tdim
-        if co_dimension not in [0, 1]:
-            raise ValueError("Codimension is %s, but must be 0 or 1." %
-                             (co_dimension))
-
-        # }}}
-
-        # {{{ Get coordinates (vertices in meshmode language)
-
-        # Get coordinates of vertices
-        self._vertices = np.real(mesh.coordinates.dat.data)
-
-        """
-        :mod:`meshmode` wants [ambient_dim][nvertices], but for now we
-        write it as [geometric dim][nvertices]
-        """
-        self._vertices = self._vertices.T.copy()
-
-        # get vertex indices
-        vertices_fn_space = mesh.coordinates.function_space()
-        """
-        <from :mod:`meshmode` docs:>
-        An array of (nelements, ref_element.nvertices)
-        of (mesh-wide) vertex indices
-        """
-        self._vertex_indices = np.copy(vertices_fn_space.cell_node_list)
-
-        # }}}
-
-        # TODO: This is probably inefficient design... but some of the
-        #       computation needs a :mod:`meshmode` group
-        #       right now.
-        from meshmode.mesh.generation import make_group_from_vertices
-        group = make_group_from_vertices(self._vertices,
-                                         self._vertex_indices, 1)
-
-        # {{{ Compute the orientations
-
-        self._orient = None
-        if self._gdim == self._tdim:
-            # We use :mod:`meshmode` to check our orientations
-            from meshmode.mesh.processing import \
-                find_volume_mesh_element_group_orientation
-
-            self._orient = \
-                find_volume_mesh_element_group_orientation(self._vertices,
-                                                           group)
-
-        if self._tdim == 1 and self._gdim == 2:
-            # In this case we have a 1-surface embedded in 2-space
-            self._orient = np.ones(self._vertex_indices.shape[0])
-            if normals:
-                for i, (normal, vertices) in enumerate(zip(
-                        np.array(normals), self._vertices)):
-                    if np.cross(normal, vertices) < 0:
-                        self._orient[i] = -1.0
-            elif no_normals_warn:
-                warn("Assuming all elements are positively-oriented.")
-
-        elif self._tdim == 2 and self._gdim == 3:
-            # In this case we have a 2-surface embedded in 3-space
-            self._orient = mesh.cell_orientations().dat.data.astype(np.float64)
-            """
-                Convert (0 \implies negative, 1 \implies positive) to
-                (-1 \implies negative, 1 \implies positive)
-            """
-            self._orient *= 2
-            self._orient -= np.ones(self._orient.shape)
-
-        #Make sure the mesh fell into one of the above cases
-        """
-          NOTE : This should be guaranteed by previous checks,
-                 but is here anyway in case of future development.
-
-                 In general, I will raise exceptions for errors
-                 I expect a user to encounter, and assert for
-                 errors I consider more likely on the development
-                 side.
-        """
-        assert self._orient is not None
-
-        # }}}
-
-        # Create a group for later use
-        from meshmode.mesh.processing import flip_simplex_element_group
-        group = flip_simplex_element_group(self._vertices,
-                                           group,
-                                           self._orient < 0)
-        groups = [group]
-
-        # {{{ Get boundary data
-
-        from meshmode.mesh import BTAG_ALL, BTAG_REALLY_ALL
-        boundary_tags = [BTAG_ALL, BTAG_REALLY_ALL]
-
-        efacets = mesh.exterior_facets
-        if efacets.unique_markers is not None:
-            for tag in efacets.unique_markers:
-                boundary_tags.append(tag)
-        boundary_tags = tuple(boundary_tags)
-
-        # fvi_to_tags maps frozenset(vertex indices) to tags
-        fvi_to_tags = {}
-        # maps faces to local vertex indices
-        connectivity = vertices_fn_space.finat_element.cell.\
-            connectivity[(self.topological_dimension() - 1, 0)]
-
-        for i, (icell, ifac) in enumerate(zip(
-                efacets.facet_cell, efacets.local_facet_dat.data)):
-            ifac = ifac
-            # unpack arguments
-            icell, = icell
-            # record face vertex indices to tag map
-            facet_indices = connectivity[ifac]
-            fvi = frozenset(self._vertex_indices[icell]
-                            [list(facet_indices)])
-            fvi_to_tags.setdefault(fvi, [])
-            fvi_to_tags[fvi].append(efacets.markers[i])
-
-        from meshmode.mesh import _compute_facial_adjacency_from_vertices
-        """
-            NOTE : This relies HEAVILY on the fact that elements are *not*
-                   reordered at any time, and that *_vertex_indices*
-                   are also not reordered.
-        """
-        self._facial_adjacency_groups = _compute_facial_adjacency_from_vertices(
-            groups,
-            boundary_tags,
-            np.int32, np.int8,
-            face_vertex_indices_to_tags=fvi_to_tags)
-        # }}}
-
-        self._boundary_tags = boundary_tags
-
-
-class DGFunctionSpaceAnalog(Analog):
-    """
-        NOTE : This is a special case of an Analog, because
-               firedrake has more information than we need
-               in a FunctionSpace. In particular,
-               :function:`__getattr__` and :function:`is_analog`
-               are overwritten, as they are not what you normally
-               would expect.
-    """
-
-    def __init__(self, mesh_analog, finat_element_analog, cell_analog):
-
-        super(DGFunctionSpaceAnalog, self).__init__(
-            (cell_analog.analog(), finat_element_analog.analog(),
-             mesh_analog.analog()))
-
-        from finat.fiat_elements import DiscontinuousLagrange
-        if not isinstance(finat_element_analog.analog(),
-                DiscontinuousLagrange):
-            raise ValueError("Must use Discontinuous Lagrange elements")
-
-        if finat_element_analog.cell != cell_analog.analog():
-            raise ValueError("Finat element analog and cell analog must be analogs"
-                             " of the same cell")
-
-        self._nodes = None
-        self._meshmode_mesh = None
-
-        self._mesh_analog = mesh_analog
-        self._cell_analog = cell_analog
-        self._finat_element_analog = finat_element_analog
-
-    def __getattr__(self, attr):
-        for obj in self.analog():
-            try:
-                return obj.__getattribute__(attr)
-            except AttributeError:
-                pass
-        raise AttributeError
-
-    def unit_nodes(self):
-        return self._finat_element_analog.unit_nodes()
-
-    def degree(self):
-        return self._finat_element_analog.degree
-
-    def is_analog(self, obj):
-        if not isinstance(obj, WithGeometry):
-            return False
-
-        mesh = obj.mesh()
-        finat_element = obj.finat_element
-        cell = finat_element.cell
-
-        return (cell, finat_element, mesh) == self.analog()
-
-    def reorder_nodes(self, nodes, firedrake_to_meshmode=True):
-        """
-        :arg nodes: An array representing function values at each of the
-                    dofs
-        :arg firedrake_to_meshmode: *True* iff firedrake->meshmode, *False*
-            if reordering meshmode->firedrake
-        """
-        # {{{ reorder data (Code adapted from
-        # meshmode.mesh.processing.flip_simplex_element_group)
-
-        # obtain function data in form [nelements][nunit_nodes]
-        # and get flip mat
-        # ( round to int bc applying on integers)
-        flip_mat = np.rint(self._finat_element_analog.flip_matrix())
-        if not firedrake_to_meshmode:
-            flip_mat = flip_mat.T
-
-        nunit_nodes = self.unit_nodes().shape[1]
-        data = nodes.reshape(
-            (nodes.shape[0]//nunit_nodes, nunit_nodes) + nodes.shape[1:])
-
-        # flipping twice should be identity
-        assert np.linalg.norm(
-            np.dot(flip_mat, flip_mat)
-            - np.eye(len(flip_mat))) < thresh
-
-        # flip nodes that need to be flipped
-
-        orient = self._mesh_analog._orient
-        # if a vector function space, data array is shaped differently
-        if len(nodes.shape) > 1:
-            data[orient < 0] = np.einsum(
-                "ij,ejk->eik",
-                flip_mat, data[orient < 0])
-            data = data.reshape(data.shape[0] * data.shape[1], data.shape[2])
-            # pytential wants [vector dims][nodes] not [nodes][vector dims]
-            data = data.T.copy()
-        else:
-            data[orient < 0] = np.einsum(
-                "ij,ej->ei",
-                flip_mat, data[orient < 0])
-            # convert from [element][unit_nodes] to
-            # global node number
-            data = data.flatten()
-
-        # }}}
-
-        return data
-
-    def meshmode_mesh(self):
-        if self._meshmode_mesh is None:
-
-            unit_nodes = self.unit_nodes()
-
-            topological_dim = self._mesh_analog.topological_dimension()
-            vertex_indices = self._mesh_analog._vertex_indices
-            vertices = self._mesh_analog._vertices
-            orient = self._mesh_analog._orient
-
-            # {{{ Compute nodes
-            comp_nodes.push()
-
-            ambient_dim = self._mesh_analog.geometric_dimension()
-            nelements = vertex_indices.shape[0]
-            nunit_nodes = unit_nodes.shape[1]
-            bary_unit_nodes = self._finat_element_analog.barycentric_unit_nodes()
-
-            nodes = np.zeros((ambient_dim, nelements, nunit_nodes))
-            # NOTE : This relies on the fact that for DG elements, nodes
-            #        in firedrake ordered nicely, i.e.
-            # [0, 1, ...,nunodes-1], [nunodes, nunodes+1, ... 2nunodes-1],
-            # ...
-            for i, indices in enumerate(vertex_indices):
-                elt_coords = np.zeros((ambient_dim, len(indices)))
-                for j in range(elt_coords.shape[1]):
-                    elt_coords[:, j] = vertices[:, indices[j]]
-
-                nodes[:, i, :] = np.matmul(elt_coords, bary_unit_nodes)[:, :]
-
-            comp_nodes.pop()
-            # }}}
-
-            from meshmode.mesh import SimplexElementGroup
-            group = SimplexElementGroup(self.degree(), vertex_indices, nodes,
-                                        dim=topological_dim, unit_nodes=unit_nodes)
-
-            from meshmode.mesh.processing import flip_simplex_element_group
-            group = flip_simplex_element_group(vertices,
-                                               group,
-                                               orient < 0)
-
-            groups = [group]
-
-            facial_adj_grps = self._mesh_analog._facial_adjacency_groups
-            boundary_tags = self._mesh_analog._boundary_tags
-
-            from meshmode.mesh import Mesh
-            self._meshmode_mesh = Mesh(vertices, groups,
-                                       boundary_tags=boundary_tags,
-                                       facial_adjacency_groups=facial_adj_grps)
-            self._nodes = nodes
-
-        return self._meshmode_mesh
-
-
-=======
->>>>>>> 6dbf07e8
 class FiredrakeMeshmodeConverter:
     """
         Conversion :mod:`firedrake` to :mod:`meshmode`
