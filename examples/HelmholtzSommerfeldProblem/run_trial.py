import os
import csv
import matplotlib.pyplot as plt
import pyopencl as cl

cl_ctx = cl.create_some_context()
queue = cl.CommandQueue(cl_ctx)

# For WSL, all firedrake must be imported after pyopencl
from firedrake import sqrt, Constant, pi, exp, Mesh, SpatialCoordinate, \
    plot

import utils.norm_functions as norms
from methods import run_method

from firedrake.petsc import OptionsManager
from firedrake.solving_utils import KSPReasons
from utils.hankel_function import hankel_function

import faulthandler
faulthandler.enable()

# {{{ Trial settings for user to modify

mesh_file_dir = "circle_in_square/"  # NEED a forward slash at end
mesh_dim = 2

<<<<<<< HEAD
kappa_list = [0.1, 1.0, 3.0, 5.0, 7.0, 10.0, 15.0][2:3]
degree_list = [1]
method_list = ['pml', 'transmission', 'nonlocal_integral_eq'][1:2]
method_to_kwargs = {
    'transmission': {
        'options_prefix': 'transmission',
        'solver_parameters': {'ksp_type': 'fgmres',
                              'pc_type': 'gamg',
                              'ksp_rtol': 1e-12,
                              'ksp_monitor': None,
                              'ksp_gmres_restart': 100,
                              'pc_gamg_type': 'agg',
                              'pc_gamg_agg_nsmooths': 4,
                              'pc_gamg_sym_graph': None,
                              'mg_levels_ksp_type': 'gmres',
                              'mg_levels_pc_type': 'ilu',
                              'mg_levels_ksp_richardson_scale': 1.0,
=======
kappa_list = [7.0]
degree_list = [1]
method_list = ['transmission']
method_to_kwargs = {
    'transmission': {
        'options_prefix': 'transmission',
        'solver_parameters': {'pc_type': 'gamg',
                              'ksp_monitor': None,
                              'gamma': -1+1j,
>>>>>>> 1cedeaf8
                              },
    },
    'pml': {
        'pml_type': 'bdy_integral',
        'options_prefix': 'pml',
        'solver_parameters': {'pc_type': 'lu',
                              'preonly': None,
                              }
    },
    'nonlocal_integral_eq': {
        'cl_ctx': cl_ctx,
        'queue': queue,
        'options_prefix': 'nonlocal',
<<<<<<< HEAD
        'solver_parameters': {'ksp_type': 'fgmres',
                              'pc_type': 'gamg',
=======
        'solver_parameters': {'pc_type': 'gamg',
                              'ksp_monitor': None,
                              'gamma': -1+1j,
>>>>>>> 1cedeaf8
                              'ksp_rtol': 1e-12,
                              'ksp_monitor': None,
                              'ksp_gmres_restart': 100,
                              'pc_gamg_type': 'agg',
                              'pc_gamg_agg_nsmooths': 3,
                              'pc_gamg_sym_graph': None,
                              'mg_levels_ksp_type': 'gmres',
                              'mg_levels_pc_type': 'ilu'
                              },
    }
}

# Use cache if have it?
use_cache = False

# Write over duplicate trials?
write_over_duplicate_trials = True

# min h, max h? Only use meshes with characterstic length in [min_h, max_h]
<<<<<<< HEAD
min_h = 0.0125
max_h = 0.0625
=======
min_h = 0.015625
max_h = 0.015625
>>>>>>> 1cedeaf8

# Visualize solutions?
visualize = False


def get_fmm_order(kappa, h):
    """
        :arg kappa: The wave number
        :arg h: The maximum characteristic length of the mesh
    """
    return 49

# }}}


# Make sure not using pml if in 3d
if mesh_dim != 2 and 'pml' in method_list:
    raise ValueError("PML not implemented in 3d")


# Open cache file to get any previously computed results
print("Reading cache...")
cache_file_name = "data/" + mesh_file_dir[:-1] + '.csv'  # :-1 to take off slash
try:
    in_file = open(cache_file_name)
    cache_reader = csv.DictReader(in_file)
    cache = {}

    for entry in cache_reader:

        output = {}
        for output_name in ['L^2 Relative Error', 'H^1 Relative Error', 'ndofs',
                            'Iteration Number', 'Residual Norm', 'Converged Reason']:
            output[output_name] = entry[output_name]
            del entry[output_name]
        cache[frozenset(entry.items())] = output

    in_file.close()
except (OSError, IOError):
    cache = {}
print("Cache read in")

uncached_results = {}

if write_over_duplicate_trials:
    uncached_results = cache

# Hankel approximation cutoff
if mesh_dim == 2:
    hankel_cutoff = None

    inner_bdy_id = 1
    outer_bdy_id = 2
    inner_region = 3
    pml_x_region = 4
    pml_y_region = 5
    pml_xy_region = 6

    pml_x_min = 2
    pml_x_max = 3
    pml_y_min = 2
    pml_y_max = 3
elif mesh_dim == 3:
    hankel_cutoff = None

    inner_bdy_id = 2
    outer_bdy_id = 1
    inner_region = None
    pml_x_region = None
    pml_y_region = None
    pml_xy_region = None

    pml_x_min = None
    pml_x_max = None
    pml_y_min = None
    pml_y_max = None


def get_true_sol_expr(spatial_coord):
    if mesh_dim == 3:
        x, y, z = spatial_coord
        norm = sqrt(x**2 + y**2 + z**2)
        return Constant(1j / (4*pi)) / norm * exp(1j * kappa * norm)

    elif mesh_dim == 2:
        x, y = spatial_coord
        return Constant(1j / 4) * hankel_function(kappa * sqrt(x**2 + y**2),
                                                     n=hankel_cutoff)
    raise ValueError("Only meshes of dimension 2, 3 supported")


# Set kwargs that don't expect user to change
# (some of these are for just pml, but we don't
#  expect the user to want to change them
#
# The default solver parameters here are the defaults for
# a :class:`LinearVariationalSolver`, see
# https://www.firedrakeproject.org/solving-interface.html#id19
global_kwargs = {'scatterer_bdy_id': inner_bdy_id,
                 'outer_bdy_id': outer_bdy_id,
                 'inner_region': inner_region,
                 'pml_x_region': pml_x_region,
                 'pml_y_region': pml_y_region,
                 'pml_xy_region': pml_xy_region,
                 'pml_x_min': pml_x_min,
                 'pml_x_max': pml_x_max,
                 'pml_y_min': pml_y_min,
                 'pml_y_max': pml_y_max,
                 'solver_parameters': {'snes_type': 'ksponly',
                                       'ksp_type': 'gmres',
                                       'ksp_gmres_restart': 30,
                                       'ksp_rtol': 1.0e-7,
                                       'ksp_atol': 1.0e-50,
                                       'ksp_divtol': 1e4,
                                       'ksp_max_it': 10000,
                                       'pc_type': 'ilu'
                                       },
                 }

# Go ahead and make the file directory accurate
mesh_file_dir = 'meshes/' + mesh_file_dir

# Ready kwargs by defaulting any absent kwargs to the global ones
for mkey in method_to_kwargs:
    for gkey in global_kwargs:
        if gkey not in method_to_kwargs[mkey]:
            method_to_kwargs[mkey][gkey] = global_kwargs[gkey]


print("Preparing Mesh Names...")
mesh_names = []
mesh_h_vals = []
for filename in os.listdir(mesh_file_dir):
    basename, ext = os.path.splitext(filename)  # remove ext
    if ext == '.msh':
        mesh_names.append(mesh_file_dir + basename + ext)

        hstr = basename[3:]
        hstr = hstr.replace("%", ".")
        h = float(hstr)
        mesh_h_vals.append(h)

# Sort by h values
mesh_h_vals_and_names = zip(mesh_h_vals, mesh_names)
if min_h is not None:
    mesh_h_vals_and_names = [(h, n) for h, n in mesh_h_vals_and_names if h >= min_h]
if max_h is not None:
    mesh_h_vals_and_names = [(h, n) for h, n in mesh_h_vals_and_names if h <= max_h]

mesh_h_vals, mesh_names = zip(*sorted(mesh_h_vals_and_names, reverse=True))
print("Meshes Prepared.")

# {{{ Get setup options for each method
for method in method_list:
    # Get the solver parameters
    solver_parameters = dict(global_kwargs.get('solver_parameters', {}))
    for k, v in method_to_kwargs[method].get('solver_parameters', {}).items():
        solver_parameters[k] = v

    options_prefix = method_to_kwargs[method].get('options_prefix', None)

    options_manager = OptionsManager(solver_parameters, options_prefix)
    options_manager.inserted_options()
    method_to_kwargs[method]['solver_parameters'] = options_manager.parameters
# }}}


# All the input parameters to a run
setup_info = {}
# Store error and functions
results = {}

iteration = 0
total_iter = len(mesh_names) * len(degree_list) * len(kappa_list) * len(method_list)

field_names = ('h', 'degree', 'kappa', 'method',
               'pc_type', 'preonly', 'FMM Order', 'ndofs',
               'L^2 Relative Error', 'H^1 Relative Error', 'Iteration Number',
               'gamma', 'beta',
               'Residual Norm', 'Converged Reason', 'ksp_rtol', 'ksp_atol')
mesh = None
for mesh_name, mesh_h in zip(mesh_names, mesh_h_vals):
    setup_info['h'] = str(mesh_h)

    if mesh is not None:
        del mesh
        mesh = None

    for degree in degree_list:
        setup_info['degree'] = str(degree)

        for kappa in kappa_list:
            setup_info['kappa'] = str(float(kappa))
            true_sol_expr = None

            trial = {'mesh': mesh,
                     'degree': degree,
                     'true_sol_expr': true_sol_expr}

            for method in method_list:
                solver_params = method_to_kwargs[method]['solver_parameters']

                setup_info['method'] = str(method)
                setup_info['pc_type'] = str(solver_params['pc_type'])
                setup_info['preonly'] = str('preonly' in solver_params)
                if 'preonly' in solver_params:
                    setup_info['ksp_rtol'] = ''
                    setup_info['ksp_atol'] = ''
                else:
                    setup_info['ksp_rtol'] = str(solver_params['ksp_rtol'])
                    setup_info['ksp_atol'] = str(solver_params['ksp_atol'])

                if method == 'nonlocal_integral_eq':
                    fmm_order = get_fmm_order(kappa, mesh_h)
                    setup_info['FMM Order'] = str(fmm_order)
                    method_to_kwargs[method]['FMM Order'] = fmm_order
                else:
                    setup_info['FMM Order'] = ''

                # Add gamma/beta to setup_info if there, else make sure
                # it's recorded as absent in special_key
                for special_key in ['gamma', 'beta']:
                    if special_key in solver_params:
                        setup_info[special_key] = solver_params[special_key]
                    else:
                        setup_info[special_key] = ''

                # Gets computed solution, prints and caches
                key = frozenset(setup_info.items())

                if not use_cache or key not in cache:
                    # {{{  Read in mesh if haven't already
                    if mesh is None:
                        print("\nReading Mesh...")
                        mesh = Mesh(mesh_name)
                        spatial_coord = SpatialCoordinate(mesh)
                        trial['mesh'] = mesh
                        print("Mesh Read in.\n")

                    if true_sol_expr is None:
                        true_sol_expr = get_true_sol_expr(spatial_coord)
                        trial['true_sol_expr'] = true_sol_expr

                    # }}}

                    kwargs = method_to_kwargs[method]
                    true_sol, comp_sol, ksp = run_method.run_method(
                        trial, method, kappa,
                        comp_sol_name=method + " Computed Solution", **kwargs)

                    uncached_results[key] = {}

                    l2_err = norms.l2_norm(true_sol - comp_sol, region=inner_region)
                    l2_true_sol_norm = norms.l2_norm(true_sol, region=inner_region)
                    l2_relative_error = l2_err / l2_true_sol_norm

                    h1_err = norms.h1_norm(true_sol - comp_sol, region=inner_region)
                    h1_true_sol_norm = norms.h1_norm(true_sol, region=inner_region)
                    h1_relative_error = h1_err / h1_true_sol_norm

                    uncached_results[key]['L^2 Relative Error'] = l2_relative_error
                    uncached_results[key]['H^1 Relative Error'] = h1_relative_error

                    ndofs = true_sol.dat.data.shape[0]
                    uncached_results[key]['ndofs'] = str(ndofs)
                    uncached_results[key]['Iteration Number'] = \
                        ksp.getIterationNumber()
                    uncached_results[key]['Residual Norm'] = \
                        ksp.getResidualNorm()
                    uncached_results[key]['Converged Reason'] = \
                        KSPReasons[ksp.getConvergedReason()]
                    if str(uncached_results[key]['Converged Reason']) \
                            == 'KSP_DIVERGED_NANORINF':
                        print("\nKSP_DIVERGED_NANORINF\n")

                    if visualize:
                        plot(comp_sol)
                        plot(true_sol)
                        plt.show()

                else:
                    ndofs = cache[key]['ndofs']
                    l2_relative_error = cache[key]['L^2 Relative Error']
                    h1_relative_error = cache[key]['H^1 Relative Error']

                iteration += 1
                print('iter:   %s / %s' % (iteration, total_iter))
                print('h:     ', mesh_h)
                print("ndofs: ", ndofs)
                print("kappa: ", kappa)
                print("method:", method)
                print('degree:', degree)
                if setup_info['method'] == 'nonlocal_integral_eq':
                    c = 0.5
                    print('Epsilon= %.2f^(%d+1) = %e'
                          % (c, fmm_order, c**(fmm_order+1)))

                print("L^2 Relative Err: ", l2_relative_error)
                print("H^1 Relative Err: ", h1_relative_error)
                print()

        # write to cache if necessary (after gone through kappas)
        if uncached_results:
            print("Writing to cache...")

            write_header = False
            if write_over_duplicate_trials:
                out_file = open(cache_file_name, 'w')
                write_header = True
            else:
                if not os.path.isfile(cache_file_name):
                    write_header = True
                out_file = open(cache_file_name, 'a')

            cache_writer = csv.DictWriter(out_file, field_names)

            if write_header:
                cache_writer.writeheader()

            # {{{ Move data to cache dictionary and append to file
            #     if not writing over duplicates
            for key in uncached_results:
                if key in cache and not write_over_duplicate_trials:
                    out_file.close()
                    raise ValueError('Duplicating trial, maybe set'
                                     ' write_over_duplicate_trials to *True*?')

                row = dict(key)
                for output in uncached_results[key]:
                    row[output] = uncached_results[key][output]

                if not write_over_duplicate_trials:
                    cache_writer.writerow(row)
                cache[key] = uncached_results[key]

            uncached_results = {}

            # }}}

            # {{{ Re-write all data if writing over duplicates

            if write_over_duplicate_trials:
                for key in cache:
                    row = dict(key)
                    for output in cache[key]:
                        row[output] = cache[key][output]
                    cache_writer.writerow(row)

            # }}}

            out_file.close()

            print("cache closed")<|MERGE_RESOLUTION|>--- conflicted
+++ resolved
@@ -25,25 +25,6 @@
 mesh_file_dir = "circle_in_square/"  # NEED a forward slash at end
 mesh_dim = 2
 
-<<<<<<< HEAD
-kappa_list = [0.1, 1.0, 3.0, 5.0, 7.0, 10.0, 15.0][2:3]
-degree_list = [1]
-method_list = ['pml', 'transmission', 'nonlocal_integral_eq'][1:2]
-method_to_kwargs = {
-    'transmission': {
-        'options_prefix': 'transmission',
-        'solver_parameters': {'ksp_type': 'fgmres',
-                              'pc_type': 'gamg',
-                              'ksp_rtol': 1e-12,
-                              'ksp_monitor': None,
-                              'ksp_gmres_restart': 100,
-                              'pc_gamg_type': 'agg',
-                              'pc_gamg_agg_nsmooths': 4,
-                              'pc_gamg_sym_graph': None,
-                              'mg_levels_ksp_type': 'gmres',
-                              'mg_levels_pc_type': 'ilu',
-                              'mg_levels_ksp_richardson_scale': 1.0,
-=======
 kappa_list = [7.0]
 degree_list = [1]
 method_list = ['transmission']
@@ -53,7 +34,6 @@
         'solver_parameters': {'pc_type': 'gamg',
                               'ksp_monitor': None,
                               'gamma': -1+1j,
->>>>>>> 1cedeaf8
                               },
     },
     'pml': {
@@ -67,22 +47,8 @@
         'cl_ctx': cl_ctx,
         'queue': queue,
         'options_prefix': 'nonlocal',
-<<<<<<< HEAD
         'solver_parameters': {'ksp_type': 'fgmres',
                               'pc_type': 'gamg',
-=======
-        'solver_parameters': {'pc_type': 'gamg',
-                              'ksp_monitor': None,
-                              'gamma': -1+1j,
->>>>>>> 1cedeaf8
-                              'ksp_rtol': 1e-12,
-                              'ksp_monitor': None,
-                              'ksp_gmres_restart': 100,
-                              'pc_gamg_type': 'agg',
-                              'pc_gamg_agg_nsmooths': 3,
-                              'pc_gamg_sym_graph': None,
-                              'mg_levels_ksp_type': 'gmres',
-                              'mg_levels_pc_type': 'ilu'
                               },
     }
 }
@@ -94,13 +60,8 @@
 write_over_duplicate_trials = True
 
 # min h, max h? Only use meshes with characterstic length in [min_h, max_h]
-<<<<<<< HEAD
-min_h = 0.0125
-max_h = 0.0625
-=======
 min_h = 0.015625
 max_h = 0.015625
->>>>>>> 1cedeaf8
 
 # Visualize solutions?
 visualize = False
