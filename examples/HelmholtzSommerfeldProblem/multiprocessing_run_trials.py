--- conflicted
+++ resolved
@@ -29,14 +29,8 @@
 method_to_kwargs = {
     'transmission': {
         'options_prefix': 'transmission',
-<<<<<<< HEAD
         'solver_parameters': {'pc_type': 'lu',
                               'ksp_type': 'preonly',
-=======
-        'solver_parameters': {'pc_type': 'none',
-                              'ksp_compute_singularvalues': None,
-                              'ksp_rtol': 1e-12,
->>>>>>> 050b8383
                               },
     },
     'pml': {
