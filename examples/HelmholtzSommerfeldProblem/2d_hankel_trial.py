--- conflicted
+++ resolved
@@ -22,28 +22,15 @@
 
 mesh_file_dir = "circle_in_square/"  # NEED a forward slash at end
 
-<<<<<<< HEAD
 kappa_list = [0.1, 1.0, 3.0, 5.0, 7.0, 10.0, 15.0]
 degree_list = [1]
 method_list = ['pml', 'transmission', 'nonlocal_integral_eq']
-=======
-kappa_list = [3.0]
-degree_list = [1]
-#method_list = ['pml', 'transmission', 'nonlocal_integral_eq']
-method_list = ['nonlocal_integral_eq']
-#method_list = ['transmission']
->>>>>>> f628fc07
 method_to_kwargs = {
     'transmission': {
         'options_prefix': 'transmission',
         'solver_parameters': {'pc_type': 'lu',
-<<<<<<< HEAD
                               'preonly': None,
                               'ksp_rtol': 1e-12,
-=======
-                              'ksp_monitor': None,
-                              'ksp_rtol': 1e-14,
->>>>>>> f628fc07
                               },
     },
     'pml': {
@@ -70,13 +57,8 @@
 # Write over duplicate trials?
 write_over_duplicate_trials = True
 
-<<<<<<< HEAD
-# min h, max h? Only use meshes with charactersti length in [min_h, max_h]
-min_h = None
-=======
 # min h, max h? Only use meshes with characterstic length in [min_h, max_h]
 min_h = 0.125
->>>>>>> f628fc07
 max_h = None
 
 # Visualize solutions?
